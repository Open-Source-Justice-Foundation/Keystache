--- conflicted
+++ resolved
@@ -7,12 +7,8 @@
     Nip70, Nip70Server, Nip70ServerError, PayInvoiceRequest, PayInvoiceResponse, RelayPolicy,
 };
 use nostr_sdk::event::{Event, UnsignedEvent};
-<<<<<<< HEAD
 use nostr_sdk::{Keys, ToBech32};
-=======
-use nostr_sdk::Keys;
 use secp256k1::XOnlyPublicKey;
->>>>>>> 0119ecbf
 use std::collections::HashMap;
 use std::str::FromStr;
 use std::sync::Arc;
@@ -63,6 +59,41 @@
         let public_key = my_keys.public_key();
 
         Ok(public_key)
+    }
+
+    async fn sign_event(&self, event: UnsignedEvent) -> Result<Event, Nip70ServerError> {
+        let (tx, rx) = tokio::sync::oneshot::channel();
+
+        let npub = event.pubkey.to_bech32().unwrap();
+
+        println!("npub: {}", npub);
+
+        let nsec = database::Database::get_nsec_by_npub(&npub).unwrap();
+
+        println!("nsec: {:?}", nsec);
+
+        let secret_key = SecretKey::from_bech32(nsec).unwrap();
+
+        let my_keys: Keys = Keys::new(secret_key);
+
+        self.in_progress_event_signings
+            .lock()
+            .await
+            .insert(event.id.to_hex(), tx);
+
+        self.app_handle
+            .emit_all("sign_event_request", event.clone())
+            .map_err(|_err| Nip70ServerError::InternalError)?;
+
+        let signing_approved = rx.await.unwrap_or(false);
+
+        if signing_approved {
+            event
+                .sign(&my_keys)
+                .map_err(|_| Nip70ServerError::InternalError)
+        } else {
+            Err(Nip70ServerError::Rejected)
+        }
     }
 
     async fn pay_invoice(
@@ -90,75 +121,35 @@
             .unwrap_or_else(|_| Err(Nip70ServerError::InternalError))
     }
 
-    async fn sign_event(&self, event: UnsignedEvent) -> Result<Event, Nip70ServerError> {
-        let (tx, rx) = tokio::sync::oneshot::channel();
-<<<<<<< HEAD
-
-        let npub = event.pubkey.to_bech32().unwrap();
-
-        println!("npub: {}", npub);
-
-        let nsec = database::Database::get_nsec_by_npub(&npub).unwrap();
-
-        println!("nsec: {:?}", nsec);
-
-        let secret_key = SecretKey::from_bech32(nsec).unwrap();
-
-        let my_keys: Keys = Keys::new(secret_key);
-
-=======
->>>>>>> 0119ecbf
-        self.in_progress_event_signings
-            .lock()
-            .await
-            .insert(event.id.to_hex(), tx);
-
-        self.app_handle
-            .emit_all("sign_event_request", event.clone())
-            .map_err(|_err| Nip70ServerError::InternalError)?;
-
-        let signing_approved = rx.await.unwrap_or(false);
-
-        if signing_approved {
-            event
-                .sign(&my_keys)
-                .map_err(|_| Nip70ServerError::InternalError)
-        } else {
-            Err(Nip70ServerError::Rejected)
-        }
-    }
-
-    async fn pay_invoice(
-        &self,
-        pay_invoice_request: PayInvoiceRequest,
-    ) -> Result<PayInvoiceResponse, Nip70ServerError> {
-        // Return early if the invoice is malformed. We don't actually
-        // need the parsed invoice, we just want to check if it's valid.
-        match Bolt11Invoice::from_str(pay_invoice_request.invoice()) {
-            Err(_) => return Ok(PayInvoiceResponse::ErrorMalformedInvoice),
-            _ => {}
-        };
-
-        let (tx, rx) = tokio::sync::oneshot::channel();
-        self.in_progress_invoice_payments
-            .lock()
-            .await
-            .insert(pay_invoice_request.invoice().to_string(), tx);
-
-        self.app_handle
-            .emit_all("pay_invoice_request", pay_invoice_request.invoice())
-            .map_err(|_err| Nip70ServerError::InternalError)?;
-
-        rx.await
-            .unwrap_or_else(|_| Err(Nip70ServerError::InternalError))
-    }
-
     async fn get_relays(
         &self,
     ) -> Result<Option<std::collections::HashMap<String, RelayPolicy>>, Nip70ServerError> {
         // TODO: Implement relay support.
         Ok(None)
     }
+}
+
+#[tauri::command]
+fn register(nsec: String, npub: String) -> Value {
+    database::Database::register(nsec, npub)
+}
+
+#[tauri::command]
+async fn respond_to_sign_event_request(
+    event_id: String,
+    approved: bool,
+    state: tauri::State<'_, Arc<KeystacheNip70>>,
+) -> Result<(), ()> {
+    if let Some(tx) = state
+        .in_progress_event_signings
+        .lock()
+        .await
+        .remove(&event_id)
+    {
+        let _ = tx.send(approved);
+    }
+
+    Ok(())
 }
 
 #[tauri::command]
@@ -193,60 +184,6 @@
 }
 
 #[tauri::command]
-fn register(nsec: String, npub: String) -> Value {
-    database::Database::register(nsec, npub)
-}
-
-#[tauri::command]
-async fn respond_to_sign_event_request(
-    event_id: String,
-    approved: bool,
-    state: tauri::State<'_, Arc<KeystacheNip70>>,
-) -> Result<(), ()> {
-    if let Some(tx) = state
-        .in_progress_event_signings
-        .lock()
-        .await
-        .remove(&event_id)
-    {
-        let _ = tx.send(approved);
-    }
-
-    Ok(())
-}
-
-#[tauri::command]
-async fn respond_to_pay_invoice_request(
-    invoice: String,
-    outcome: &str,
-    state: tauri::State<'_, Arc<KeystacheNip70>>,
-) -> Result<(), ()> {
-    if let Some(tx) = state
-        .in_progress_invoice_payments
-        .lock()
-        .await
-        .remove(&invoice)
-    {
-        let response = match outcome {
-            "paid" => Ok(PayInvoiceResponse::Success(
-                "TODO: Insert preimage here".to_string(),
-            )),
-            "failed" => {
-                Ok(PayInvoiceResponse::ErrorPaymentFailed(
-                    // TODO: This should be a more descriptive error.
-                    "Unknown client-side error".to_string(),
-                ))
-            }
-            "rejected" => Err(Nip70ServerError::Rejected),
-            _ => Err(Nip70ServerError::InternalError),
-        };
-        let _ = tx.send(response);
-    }
-
-    Ok(())
-}
-
-#[tauri::command]
 async fn get_public_key(
     state: tauri::State<'_, Arc<KeystacheNip70>>,
 ) -> Result<XOnlyPublicKey, String> {
@@ -262,12 +199,8 @@
         .invoke_handler(tauri::generate_handler![
             respond_to_sign_event_request,
             respond_to_pay_invoice_request,
-<<<<<<< HEAD
             get_public_key,
             register,
-=======
-            get_public_key
->>>>>>> 0119ecbf
         ])
         .setup(|app| {
             let keystache_nip_70 = Arc::new(KeystacheNip70::new_with_generated_keys(app.handle()));
